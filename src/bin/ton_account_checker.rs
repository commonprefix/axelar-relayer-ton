<<<<<<< HEAD
use dotenv::dotenv;
use relayer_base::config::config_from_yaml;
use relayer_base::error::SubscriberError;
use relayer_base::utils::setup_heartbeat;
use std::str::FromStr;
use tokio::signal::unix::{signal, SignalKind};
use ton::check_accounts::check_accounts;
use ton::client::TONRpcClient;
use ton::config::TONConfig;
use tonlib_core::TonAddress;
use relayer_base::logging::setup_logging;

const MIN_BALANCE: u64 = 10_000_000_000;

#[tokio::main]
async fn main() -> anyhow::Result<()> {
    dotenv().ok();
    let network = std::env::var("NETWORK").expect("NETWORK must be set");
    let config: TONConfig = config_from_yaml(&format!("config.{network}.yaml"))?;

    let _guard = setup_logging(&config.common_config);

    let mut sigint = signal(SignalKind::interrupt())?;
    let mut sigterm = signal(SignalKind::terminate())?;

    let redis_client = redis::Client::open(config.common_config.redis_server.clone())?;
    let redis_pool = r2d2::Pool::builder().build(redis_client)?;

    setup_heartbeat("heartbeat:account_checker".to_owned(), redis_pool);

    let mut our_addresses = vec![];
    for wallet in config.wallets {
        our_addresses.push(TonAddress::from_str(&wallet.address)?);
    }
    let gateway = TonAddress::from_str(&config.ton_gateway)?;
    let gas_service = TonAddress::from_str(&config.ton_gas_service)?;
    our_addresses.push(gateway.clone());
    our_addresses.push(gas_service.clone());

    let client = TONRpcClient::new(config.ton_rpc.clone(), config.ton_api_key.clone(), 5, 5, 30)
        .await
        .map_err(|e| error_stack::report!(SubscriberError::GenericError(e.to_string())))
        .expect("Failed to create TonRpcClient");

    tokio::select! {
    _ = sigint.recv()  => {},
    _ = sigterm.recv() => {},
    _ = check_accounts(&client, our_addresses, MIN_BALANCE, true) => {}
    }

    Ok(())
}
=======
use dotenv::dotenv;
use relayer_base::config::config_from_yaml;
use relayer_base::error::SubscriberError;
use relayer_base::redis::connection_manager;
use relayer_base::utils::{setup_heartbeat, setup_logging};
use std::str::FromStr;
use tokio::signal::unix::{signal, SignalKind};
use ton::check_accounts::check_accounts;
use ton::client::TONRpcClient;
use ton::config::TONConfig;
use tonlib_core::TonAddress;

const MIN_BALANCE: u64 = 10_000_000_000;

#[tokio::main]
async fn main() -> anyhow::Result<()> {
    dotenv().ok();
    let network = std::env::var("NETWORK").expect("NETWORK must be set");
    let config: TONConfig = config_from_yaml(&format!("config.{}.yaml", network))?;

    let _guard = setup_logging(&config.common_config);

    let mut sigint = signal(SignalKind::interrupt())?;
    let mut sigterm = signal(SignalKind::terminate())?;

    let redis_client = redis::Client::open(config.common_config.redis_server.clone())?;
    let redis_conn = connection_manager(redis_client, None, None, None).await?;

    setup_heartbeat("heartbeat:account_checker".to_owned(), redis_conn);

    let mut our_addresses = vec![];
    for wallet in config.wallets {
        our_addresses.push(TonAddress::from_str(&wallet.address)?);
    }
    let gateway = TonAddress::from_str(&config.ton_gateway)?;
    let gas_service = TonAddress::from_str(&config.ton_gas_service)?;
    our_addresses.push(gateway.clone());
    our_addresses.push(gas_service.clone());

    let client = TONRpcClient::new(config.ton_rpc.clone(), config.ton_api_key.clone(), 5, 5, 30)
        .await
        .map_err(|e| error_stack::report!(SubscriberError::GenericError(e.to_string())))
        .expect("Failed to create RPC client");

    tokio::select! {
        _ = sigint.recv()  => {},
        _ = sigterm.recv() => {},
        _ = check_accounts(&client, our_addresses, MIN_BALANCE, true) => {}
    }

    Ok(())
}
>>>>>>> 083e7132
<|MERGE_RESOLUTION|>--- conflicted
+++ resolved
@@ -1,8 +1,7 @@
-<<<<<<< HEAD
 use dotenv::dotenv;
 use relayer_base::config::config_from_yaml;
 use relayer_base::error::SubscriberError;
-use relayer_base::utils::setup_heartbeat;
+use relayer_base::redis::connection_manager;
 use std::str::FromStr;
 use tokio::signal::unix::{signal, SignalKind};
 use ton::check_accounts::check_accounts;
@@ -10,59 +9,7 @@
 use ton::config::TONConfig;
 use tonlib_core::TonAddress;
 use relayer_base::logging::setup_logging;
-
-const MIN_BALANCE: u64 = 10_000_000_000;
-
-#[tokio::main]
-async fn main() -> anyhow::Result<()> {
-    dotenv().ok();
-    let network = std::env::var("NETWORK").expect("NETWORK must be set");
-    let config: TONConfig = config_from_yaml(&format!("config.{network}.yaml"))?;
-
-    let _guard = setup_logging(&config.common_config);
-
-    let mut sigint = signal(SignalKind::interrupt())?;
-    let mut sigterm = signal(SignalKind::terminate())?;
-
-    let redis_client = redis::Client::open(config.common_config.redis_server.clone())?;
-    let redis_pool = r2d2::Pool::builder().build(redis_client)?;
-
-    setup_heartbeat("heartbeat:account_checker".to_owned(), redis_pool);
-
-    let mut our_addresses = vec![];
-    for wallet in config.wallets {
-        our_addresses.push(TonAddress::from_str(&wallet.address)?);
-    }
-    let gateway = TonAddress::from_str(&config.ton_gateway)?;
-    let gas_service = TonAddress::from_str(&config.ton_gas_service)?;
-    our_addresses.push(gateway.clone());
-    our_addresses.push(gas_service.clone());
-
-    let client = TONRpcClient::new(config.ton_rpc.clone(), config.ton_api_key.clone(), 5, 5, 30)
-        .await
-        .map_err(|e| error_stack::report!(SubscriberError::GenericError(e.to_string())))
-        .expect("Failed to create TonRpcClient");
-
-    tokio::select! {
-    _ = sigint.recv()  => {},
-    _ = sigterm.recv() => {},
-    _ = check_accounts(&client, our_addresses, MIN_BALANCE, true) => {}
-    }
-
-    Ok(())
-}
-=======
-use dotenv::dotenv;
-use relayer_base::config::config_from_yaml;
-use relayer_base::error::SubscriberError;
-use relayer_base::redis::connection_manager;
-use relayer_base::utils::{setup_heartbeat, setup_logging};
-use std::str::FromStr;
-use tokio::signal::unix::{signal, SignalKind};
-use ton::check_accounts::check_accounts;
-use ton::client::TONRpcClient;
-use ton::config::TONConfig;
-use tonlib_core::TonAddress;
+use relayer_base::utils::setup_heartbeat;
 
 const MIN_BALANCE: u64 = 10_000_000_000;
 
@@ -103,5 +50,4 @@
     }
 
     Ok(())
-}
->>>>>>> 083e7132
+}