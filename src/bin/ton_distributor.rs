--- conflicted
+++ resolved
@@ -46,11 +46,7 @@
     ]);
 
     let redis_client = redis::Client::open(config.common_config.redis_server.clone())?;
-<<<<<<< HEAD
     let redis_conn = connection_manager(redis_client, None, None, None).await?;
-=======
-    let redis_pool = r2d2::Pool::builder().build(redis_client)?;
->>>>>>> 9c3feb74
 
     setup_heartbeat("heartbeat:distributor".to_owned(), redis_conn);
 
