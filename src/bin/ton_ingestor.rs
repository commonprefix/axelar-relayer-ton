--- conflicted
+++ resolved
@@ -1,4 +1,3 @@
-<<<<<<< HEAD
 use dotenv::dotenv;
 use relayer_base::config::config_from_yaml;
 use relayer_base::database::PostgresDB;
@@ -7,88 +6,6 @@
 use relayer_base::price_view::PriceView;
 use relayer_base::queue::Queue;
 use relayer_base::redis::connection_manager;
-use relayer_base::utils::{setup_heartbeat, setup_logging};
-use sqlx::PgPool;
-use std::str::FromStr;
-use tokio::signal::unix::{signal, SignalKind};
-use ton::config::TONConfig;
-use ton::gas_calculator::GasCalculator;
-use ton::ingestor::TONIngestor;
-use ton::parser::TraceParser;
-use ton::ton_trace::PgTONTraceModel;
-use tonlib_core::TonAddress;
-
-#[tokio::main]
-async fn main() -> anyhow::Result<()> {
-    dotenv().ok();
-    let network = std::env::var("NETWORK").expect("NETWORK must be set");
-    let config: TONConfig = config_from_yaml(&format!("config.{}.yaml", network)).unwrap();
-
-    let _guard = setup_logging(&config.common_config);
-
-    let tasks_queue = Queue::new(&config.common_config.queue_address, "ingestor_tasks").await;
-    let events_queue = Queue::new(&config.common_config.queue_address, "events").await;
-    let postgres_db = PostgresDB::new(&config.common_config.postgres_url)
-        .await
-        .unwrap();
-
-    let pg_pool = PgPool::connect(&config.common_config.postgres_url)
-        .await
-        .unwrap();
-
-    let gmp_api = gmp_api::construct_gmp_api(pg_pool.clone(), &config.common_config, true).unwrap();
-    let price_view = PriceView::new(postgres_db.clone());
-
-    let mut our_addresses = vec![];
-    for wallet in config.wallets {
-        our_addresses.push(TonAddress::from_str(&wallet.address)?);
-    }
-    let gateway = TonAddress::from_str(&config.ton_gateway)?;
-    let gas_service = TonAddress::from_str(&config.ton_gas_service)?;
-    our_addresses.push(gateway.clone());
-    our_addresses.push(gas_service.clone());
-
-    let gas_calculator = GasCalculator::new(our_addresses);
-
-    let parser = TraceParser::new(
-        price_view,
-        gateway,
-        gas_service,
-        gas_calculator,
-        config.common_config.chain_name,
-    );
-
-    let ton_trace_model = PgTONTraceModel::new(pg_pool.clone());
-    let ton_ingestor = TONIngestor::new(parser, ton_trace_model);
-    let ingestor = Ingestor::new(gmp_api, ton_ingestor);
-
-    let redis_client = redis::Client::open(config.common_config.redis_server.clone())?;
-    let redis_conn = connection_manager(redis_client, None, None, None).await?;
-
-    setup_heartbeat("heartbeat:ingestor".to_owned(), redis_conn);
-
-    let mut sigint = signal(SignalKind::interrupt())?;
-    let mut sigterm = signal(SignalKind::terminate())?;
-
-    tokio::select! {
-        _ = sigint.recv()  => {},
-        _ = sigterm.recv() => {},
-        _ = ingestor.run(events_queue.clone(), tasks_queue.clone()) => {},
-    }
-
-    tasks_queue.close().await;
-    events_queue.close().await;
-
-    Ok(())
-}
-=======
-use dotenv::dotenv;
-use relayer_base::config::config_from_yaml;
-use relayer_base::database::PostgresDB;
-use relayer_base::gmp_api;
-use relayer_base::ingestor::Ingestor;
-use relayer_base::price_view::PriceView;
-use relayer_base::queue::Queue;
 use relayer_base::utils::{setup_heartbeat, setup_logging};
 use sqlx::PgPool;
 use std::str::FromStr;
@@ -142,9 +59,9 @@
     let ingestor = Ingestor::new(gmp_api, ton_ingestor);
 
     let redis_client = redis::Client::open(config.common_config.redis_server.clone())?;
-    let redis_pool = r2d2::Pool::builder().build(redis_client)?;
+    let redis_conn = connection_manager(redis_client, None, None, None).await?;
 
-    setup_heartbeat("heartbeat:ingestor".to_owned(), redis_pool);
+    setup_heartbeat("heartbeat:ingestor".to_owned(), redis_conn);
 
     let mut sigint = signal(SignalKind::interrupt())?;
     let mut sigterm = signal(SignalKind::terminate())?;
@@ -159,5 +76,4 @@
     events_queue.close().await;
 
     Ok(())
-}
->>>>>>> 9c3feb74
+}