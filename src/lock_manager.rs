<<<<<<< HEAD
/*!
Lock Manager with Redis implementation.

# Usage example

```rust,no_run
#[tokio::main]
async fn main() {
    use relayer_base::redis::connection_manager;
    use ton::lock_manager::{LockManager, RedisLockManager};

    let client = redis::Client::open("redis://127.0.0.1/").unwrap();
    let conn = connection_manager(client, None, None, None).await.unwrap();
    let manager = RedisLockManager::new(conn);

    let lock = manager.lock("key").await;
    if lock {
        // We acquired the lock
    } else {
        // We failed to acquire the lock
    }
    manager.unlock("key").await;
}
```

# Notes

There are other Redis lock manager implementations available, but since this is a simple
functionality, maintaining our own will make it easier to customize the functionality in the future.

*/

use async_trait::async_trait;
use redis::aio::ConnectionManager;
use redis::AsyncCommands;
use redis::{ExistenceCheck, SetExpiry, SetOptions};
use tracing::error;

#[async_trait]
pub trait LockManager: Send + Sync {
    async fn lock(&self, key: &str) -> bool;
    async fn unlock(&self, key: &str);
}

pub struct RedisLockManager {
    conn: ConnectionManager,
}

impl RedisLockManager {
    pub fn new(conn: ConnectionManager) -> Self {
        Self { conn }
    }

    fn redis_connection(&self) -> ConnectionManager {
        self.conn.clone()
    }
}

#[async_trait::async_trait]
impl LockManager for RedisLockManager {
    async fn lock(&self, key: &str) -> bool {
        let set_opts = SetOptions::default()
            .conditional_set(ExistenceCheck::NX)
            .with_expiration(SetExpiry::EX(60));

        self.redis_connection()
            .set_options(format!("wallet_lock_{}", key), true, set_opts)
            .await
            .unwrap_or_else(|e| {
                error!("Failed to set Redis lock: {}", e);
                false
            })
    }

    async fn unlock(&self, key: &str) {
        self.redis_connection()
            .del(format!("wallet_lock_{}", key))
            .await
            .unwrap_or_else(|e| {
                error!("Failed to set Redis lock: {}", e);
                false
            });
    }
}

#[cfg(test)]
mod tests {
    use crate::lock_manager::{LockManager, RedisLockManager};
    use redis::Client;
    use relayer_base::redis::connection_manager;
    use std::time::Duration;
    use testcontainers::{
        core::{IntoContainerPort, WaitFor},
        runners::AsyncRunner,
        GenericImage,
    };

    async fn create_redis_lock_manager() -> (
        testcontainers::ContainerAsync<GenericImage>,
        RedisLockManager,
    ) {
        let container = GenericImage::new("redis", "7.2.4")
            .with_exposed_port(9991.tcp())
            .with_wait_for(WaitFor::message_on_stdout("Ready to accept connections"))
            .start()
            .await
            .unwrap();

        let host = container.get_host().await.unwrap();
        let host_port = container.get_host_port_ipv4(6379).await.unwrap();

        let url = format!("redis://{host}:{host_port}");
        let client = Client::open(url.as_ref()).unwrap();

        let conn = connection_manager(
            client,
            Some(Duration::from_millis(100)),
            Some(Duration::from_millis(100)),
            Some(0),
        )
        .await
        .unwrap();
        let manager = RedisLockManager::new(conn);

        (container, manager)
    }

    /// Both positive and negative tests are crammed in here so we save time on container creation
    #[tokio::test]
    async fn test_lock() {
        let (container, manager) = create_redis_lock_manager().await;

        let first = manager.lock("wallet1").await;
        assert!(first, "Should be able to acquire lock");

        let different = manager.lock("wallet2").await;
        assert!(different, "Should be able to acquire unrelated lock");

        let second = manager.lock("wallet1").await;
        assert!(!second, "Should fail because already locked");

        manager.unlock("wallet1").await;

        let different_f = manager.lock("wallet2").await;
        assert!(!different_f, "We should only release one lock");

        let third = manager.lock("wallet1").await;
        assert!(third, "Should be able to reacquire lock");

        container.stop_with_timeout(Some(1)).await.unwrap();

        let locked = manager.lock("test_key").await;
        assert!(!locked, "Lock should fail when Redis is not reachable");

        // We shouldn't fail when unlocking
        manager.unlock("test_key").await;
    }
}
=======
/*!
Lock Manager with Redis implementation.

# Usage example

```rust,no_run
#[tokio::main]
async fn main() {
    use ton::lock_manager::{LockManager, RedisLockManager};

    let client = redis::Client::open("redis://127.0.0.1/").unwrap();
    let pool = r2d2::Pool::builder().build(client).unwrap();
    let manager = RedisLockManager::new(pool);

    let lock = manager.lock("key").await;
    if lock {
        // We acquired the lock
    } else {
        // We failed to acquire the lock
    }
    manager.unlock("key").await;
}
```

# Notes

There are other Redis lock manager implementations available, but since this is a simple
functionality, maintaining our own will make it easier to customize the functionality in the future.

*/

use async_trait::async_trait;
use r2d2::{Pool, PooledConnection};
use redis::{Client, Commands, ExistenceCheck, SetExpiry, SetOptions};
use tracing::error;

#[async_trait]
pub trait LockManager: Send + Sync {
    async fn lock(&self, key: &str) -> bool;
    async fn unlock(&self, key: &str);
}

pub struct RedisLockManager {
    pool: Pool<Client>,
}

impl RedisLockManager {
    pub fn new(pool: Pool<Client>) -> Self {
        Self { pool }
    }

    fn redis_connection(&self) -> Option<PooledConnection<Client>> {
        match self.pool.get() {
            Ok(conn) => Some(conn),
            Err(e) => {
                error!("Failed to get Redis connection: {}", e);
                None
            }
        }
    }
}

#[async_trait::async_trait]
impl LockManager for RedisLockManager {
    async fn lock(&self, key: &str) -> bool {
        let mut redis_conn = match self.redis_connection() {
            Some(conn) => conn,
            None => return false,
        };

        let set_opts = SetOptions::default()
            .conditional_set(ExistenceCheck::NX)
            .with_expiration(SetExpiry::EX(60));

        redis_conn
            .set_options(format!("wallet_lock_{key}"), true, set_opts)
            .unwrap_or_else(|e| {
                error!("Failed to set Redis lock: {}", e);
                false
            })
    }

    async fn unlock(&self, key: &str) {
        let mut redis_conn = match self.redis_connection() {
            Some(conn) => conn,
            None => return,
        };

        redis_conn
            .del(format!("wallet_lock_{key}"))
            .unwrap_or_else(|e| {
                error!("Failed to set Redis lock: {}", e);
                false
            });
    }
}

#[cfg(test)]
mod tests {
    use crate::lock_manager::{LockManager, RedisLockManager};
    use r2d2::Pool;
    use redis::Client;
    use std::time::Duration;
    use testcontainers::{
        core::{IntoContainerPort, WaitFor},
        runners::AsyncRunner,
        GenericImage,
    };

    async fn create_redis_lock_manager() -> (
        testcontainers::ContainerAsync<GenericImage>,
        RedisLockManager,
    ) {
        let container = GenericImage::new("redis", "7.2.4")
            .with_exposed_port(9991.tcp())
            .with_wait_for(WaitFor::message_on_stdout("Ready to accept connections"))
            .start()
            .await
            .unwrap();

        let host = container.get_host().await.unwrap();
        let host_port = container.get_host_port_ipv4(6379).await.unwrap();

        let url = format!("redis://{host}:{host_port}");
        let client = Client::open(url.as_ref()).unwrap();

        let pool = Pool::builder()
            .connection_timeout(Duration::from_millis(1000)) // Tiny timeout
            .build(client)
            .unwrap();

        let manager = RedisLockManager::new(pool);

        (container, manager)
    }

    /// Both positive and negative tests are crammed in here so we save time on container creation
    #[tokio::test]
    async fn test_lock() {
        let (container, manager) = create_redis_lock_manager().await;

        let first = manager.lock("wallet1").await;
        assert!(first, "Should be able to acquire lock");

        let different = manager.lock("wallet2").await;
        assert!(different, "Should be able to acquire unrelated lock");

        let second = manager.lock("wallet1").await;
        assert!(!second, "Should fail because already locked");

        manager.unlock("wallet1").await;

        let different_f = manager.lock("wallet2").await;
        assert!(!different_f, "We should only release one lock");

        let third = manager.lock("wallet1").await;
        assert!(third, "Should be able to reacquire lock");

        container.stop_with_timeout(Some(1)).await.unwrap();

        let locked = manager.lock("test_key").await;
        assert!(!locked, "Lock should fail when Redis is not reachable");

        // We shouldn't fail when unlocking
        manager.unlock("test_key").await;
    }
}
>>>>>>> 9c3feb74
<|MERGE_RESOLUTION|>--- conflicted
+++ resolved
@@ -1,328 +1,158 @@
-<<<<<<< HEAD
-/*!
-Lock Manager with Redis implementation.
-
-# Usage example
-
-```rust,no_run
-#[tokio::main]
-async fn main() {
-    use relayer_base::redis::connection_manager;
-    use ton::lock_manager::{LockManager, RedisLockManager};
-
-    let client = redis::Client::open("redis://127.0.0.1/").unwrap();
-    let conn = connection_manager(client, None, None, None).await.unwrap();
-    let manager = RedisLockManager::new(conn);
-
-    let lock = manager.lock("key").await;
-    if lock {
-        // We acquired the lock
-    } else {
-        // We failed to acquire the lock
-    }
-    manager.unlock("key").await;
-}
-```
-
-# Notes
-
-There are other Redis lock manager implementations available, but since this is a simple
-functionality, maintaining our own will make it easier to customize the functionality in the future.
-
-*/
-
-use async_trait::async_trait;
-use redis::aio::ConnectionManager;
-use redis::AsyncCommands;
-use redis::{ExistenceCheck, SetExpiry, SetOptions};
-use tracing::error;
-
-#[async_trait]
-pub trait LockManager: Send + Sync {
-    async fn lock(&self, key: &str) -> bool;
-    async fn unlock(&self, key: &str);
-}
-
-pub struct RedisLockManager {
-    conn: ConnectionManager,
-}
-
-impl RedisLockManager {
-    pub fn new(conn: ConnectionManager) -> Self {
-        Self { conn }
-    }
-
-    fn redis_connection(&self) -> ConnectionManager {
-        self.conn.clone()
-    }
-}
-
-#[async_trait::async_trait]
-impl LockManager for RedisLockManager {
-    async fn lock(&self, key: &str) -> bool {
-        let set_opts = SetOptions::default()
-            .conditional_set(ExistenceCheck::NX)
-            .with_expiration(SetExpiry::EX(60));
-
-        self.redis_connection()
-            .set_options(format!("wallet_lock_{}", key), true, set_opts)
-            .await
-            .unwrap_or_else(|e| {
-                error!("Failed to set Redis lock: {}", e);
-                false
-            })
-    }
-
-    async fn unlock(&self, key: &str) {
-        self.redis_connection()
-            .del(format!("wallet_lock_{}", key))
-            .await
-            .unwrap_or_else(|e| {
-                error!("Failed to set Redis lock: {}", e);
-                false
-            });
-    }
-}
-
-#[cfg(test)]
-mod tests {
-    use crate::lock_manager::{LockManager, RedisLockManager};
-    use redis::Client;
-    use relayer_base::redis::connection_manager;
-    use std::time::Duration;
-    use testcontainers::{
-        core::{IntoContainerPort, WaitFor},
-        runners::AsyncRunner,
-        GenericImage,
-    };
-
-    async fn create_redis_lock_manager() -> (
-        testcontainers::ContainerAsync<GenericImage>,
-        RedisLockManager,
-    ) {
-        let container = GenericImage::new("redis", "7.2.4")
-            .with_exposed_port(9991.tcp())
-            .with_wait_for(WaitFor::message_on_stdout("Ready to accept connections"))
-            .start()
-            .await
-            .unwrap();
-
-        let host = container.get_host().await.unwrap();
-        let host_port = container.get_host_port_ipv4(6379).await.unwrap();
-
-        let url = format!("redis://{host}:{host_port}");
-        let client = Client::open(url.as_ref()).unwrap();
-
-        let conn = connection_manager(
-            client,
-            Some(Duration::from_millis(100)),
-            Some(Duration::from_millis(100)),
-            Some(0),
-        )
-        .await
-        .unwrap();
-        let manager = RedisLockManager::new(conn);
-
-        (container, manager)
-    }
-
-    /// Both positive and negative tests are crammed in here so we save time on container creation
-    #[tokio::test]
-    async fn test_lock() {
-        let (container, manager) = create_redis_lock_manager().await;
-
-        let first = manager.lock("wallet1").await;
-        assert!(first, "Should be able to acquire lock");
-
-        let different = manager.lock("wallet2").await;
-        assert!(different, "Should be able to acquire unrelated lock");
-
-        let second = manager.lock("wallet1").await;
-        assert!(!second, "Should fail because already locked");
-
-        manager.unlock("wallet1").await;
-
-        let different_f = manager.lock("wallet2").await;
-        assert!(!different_f, "We should only release one lock");
-
-        let third = manager.lock("wallet1").await;
-        assert!(third, "Should be able to reacquire lock");
-
-        container.stop_with_timeout(Some(1)).await.unwrap();
-
-        let locked = manager.lock("test_key").await;
-        assert!(!locked, "Lock should fail when Redis is not reachable");
-
-        // We shouldn't fail when unlocking
-        manager.unlock("test_key").await;
-    }
-}
-=======
-/*!
-Lock Manager with Redis implementation.
-
-# Usage example
-
-```rust,no_run
-#[tokio::main]
-async fn main() {
-    use ton::lock_manager::{LockManager, RedisLockManager};
-
-    let client = redis::Client::open("redis://127.0.0.1/").unwrap();
-    let pool = r2d2::Pool::builder().build(client).unwrap();
-    let manager = RedisLockManager::new(pool);
-
-    let lock = manager.lock("key").await;
-    if lock {
-        // We acquired the lock
-    } else {
-        // We failed to acquire the lock
-    }
-    manager.unlock("key").await;
-}
-```
-
-# Notes
-
-There are other Redis lock manager implementations available, but since this is a simple
-functionality, maintaining our own will make it easier to customize the functionality in the future.
-
-*/
-
-use async_trait::async_trait;
-use r2d2::{Pool, PooledConnection};
-use redis::{Client, Commands, ExistenceCheck, SetExpiry, SetOptions};
-use tracing::error;
-
-#[async_trait]
-pub trait LockManager: Send + Sync {
-    async fn lock(&self, key: &str) -> bool;
-    async fn unlock(&self, key: &str);
-}
-
-pub struct RedisLockManager {
-    pool: Pool<Client>,
-}
-
-impl RedisLockManager {
-    pub fn new(pool: Pool<Client>) -> Self {
-        Self { pool }
-    }
-
-    fn redis_connection(&self) -> Option<PooledConnection<Client>> {
-        match self.pool.get() {
-            Ok(conn) => Some(conn),
-            Err(e) => {
-                error!("Failed to get Redis connection: {}", e);
-                None
-            }
-        }
-    }
-}
-
-#[async_trait::async_trait]
-impl LockManager for RedisLockManager {
-    async fn lock(&self, key: &str) -> bool {
-        let mut redis_conn = match self.redis_connection() {
-            Some(conn) => conn,
-            None => return false,
-        };
-
-        let set_opts = SetOptions::default()
-            .conditional_set(ExistenceCheck::NX)
-            .with_expiration(SetExpiry::EX(60));
-
-        redis_conn
-            .set_options(format!("wallet_lock_{key}"), true, set_opts)
-            .unwrap_or_else(|e| {
-                error!("Failed to set Redis lock: {}", e);
-                false
-            })
-    }
-
-    async fn unlock(&self, key: &str) {
-        let mut redis_conn = match self.redis_connection() {
-            Some(conn) => conn,
-            None => return,
-        };
-
-        redis_conn
-            .del(format!("wallet_lock_{key}"))
-            .unwrap_or_else(|e| {
-                error!("Failed to set Redis lock: {}", e);
-                false
-            });
-    }
-}
-
-#[cfg(test)]
-mod tests {
-    use crate::lock_manager::{LockManager, RedisLockManager};
-    use r2d2::Pool;
-    use redis::Client;
-    use std::time::Duration;
-    use testcontainers::{
-        core::{IntoContainerPort, WaitFor},
-        runners::AsyncRunner,
-        GenericImage,
-    };
-
-    async fn create_redis_lock_manager() -> (
-        testcontainers::ContainerAsync<GenericImage>,
-        RedisLockManager,
-    ) {
-        let container = GenericImage::new("redis", "7.2.4")
-            .with_exposed_port(9991.tcp())
-            .with_wait_for(WaitFor::message_on_stdout("Ready to accept connections"))
-            .start()
-            .await
-            .unwrap();
-
-        let host = container.get_host().await.unwrap();
-        let host_port = container.get_host_port_ipv4(6379).await.unwrap();
-
-        let url = format!("redis://{host}:{host_port}");
-        let client = Client::open(url.as_ref()).unwrap();
-
-        let pool = Pool::builder()
-            .connection_timeout(Duration::from_millis(1000)) // Tiny timeout
-            .build(client)
-            .unwrap();
-
-        let manager = RedisLockManager::new(pool);
-
-        (container, manager)
-    }
-
-    /// Both positive and negative tests are crammed in here so we save time on container creation
-    #[tokio::test]
-    async fn test_lock() {
-        let (container, manager) = create_redis_lock_manager().await;
-
-        let first = manager.lock("wallet1").await;
-        assert!(first, "Should be able to acquire lock");
-
-        let different = manager.lock("wallet2").await;
-        assert!(different, "Should be able to acquire unrelated lock");
-
-        let second = manager.lock("wallet1").await;
-        assert!(!second, "Should fail because already locked");
-
-        manager.unlock("wallet1").await;
-
-        let different_f = manager.lock("wallet2").await;
-        assert!(!different_f, "We should only release one lock");
-
-        let third = manager.lock("wallet1").await;
-        assert!(third, "Should be able to reacquire lock");
-
-        container.stop_with_timeout(Some(1)).await.unwrap();
-
-        let locked = manager.lock("test_key").await;
-        assert!(!locked, "Lock should fail when Redis is not reachable");
-
-        // We shouldn't fail when unlocking
-        manager.unlock("test_key").await;
-    }
-}
->>>>>>> 9c3feb74
+/*!
+Lock Manager with Redis implementation.
+
+# Usage example
+
+```rust,no_run
+#[tokio::main]
+async fn main() {
+    use relayer_base::redis::connection_manager;
+    use ton::lock_manager::{LockManager, RedisLockManager};
+
+    let client = redis::Client::open("redis://127.0.0.1/").unwrap();
+    let conn = connection_manager(client, None, None, None).await.unwrap();
+    let manager = RedisLockManager::new(conn);
+
+    let lock = manager.lock("key").await;
+    if lock {
+        // We acquired the lock
+    } else {
+        // We failed to acquire the lock
+    }
+    manager.unlock("key").await;
+}
+```
+
+# Notes
+
+There are other Redis lock manager implementations available, but since this is a simple
+functionality, maintaining our own will make it easier to customize the functionality in the future.
+
+*/
+
+use async_trait::async_trait;
+use redis::aio::ConnectionManager;
+use redis::AsyncCommands;
+use redis::{ExistenceCheck, SetExpiry, SetOptions};
+use tracing::error;
+
+#[async_trait]
+pub trait LockManager: Send + Sync {
+    async fn lock(&self, key: &str) -> bool;
+    async fn unlock(&self, key: &str);
+}
+
+pub struct RedisLockManager {
+    conn: ConnectionManager,
+}
+
+impl RedisLockManager {
+    pub fn new(conn: ConnectionManager) -> Self {
+        Self { conn }
+    }
+
+    fn redis_connection(&self) -> ConnectionManager {
+        self.conn.clone()
+    }
+}
+
+#[async_trait::async_trait]
+impl LockManager for RedisLockManager {
+    async fn lock(&self, key: &str) -> bool {
+        let set_opts = SetOptions::default()
+            .conditional_set(ExistenceCheck::NX)
+            .with_expiration(SetExpiry::EX(60));
+
+        self.redis_connection()
+            .set_options(format!("wallet_lock_{}", key), true, set_opts)
+            .await
+            .unwrap_or_else(|e| {
+                error!("Failed to set Redis lock: {}", e);
+                false
+            })
+    }
+
+    async fn unlock(&self, key: &str) {
+        self.redis_connection()
+            .del(format!("wallet_lock_{}", key))
+            .await
+            .unwrap_or_else(|e| {
+                error!("Failed to set Redis lock: {}", e);
+                false
+            });
+    }
+}
+
+#[cfg(test)]
+mod tests {
+    use crate::lock_manager::{LockManager, RedisLockManager};
+    use redis::Client;
+    use relayer_base::redis::connection_manager;
+    use std::time::Duration;
+    use testcontainers::{
+        core::{IntoContainerPort, WaitFor},
+        runners::AsyncRunner,
+        GenericImage,
+    };
+
+    async fn create_redis_lock_manager() -> (
+        testcontainers::ContainerAsync<GenericImage>,
+        RedisLockManager,
+    ) {
+        let container = GenericImage::new("redis", "7.2.4")
+            .with_exposed_port(9991.tcp())
+            .with_wait_for(WaitFor::message_on_stdout("Ready to accept connections"))
+            .start()
+            .await
+            .unwrap();
+
+        let host = container.get_host().await.unwrap();
+        let host_port = container.get_host_port_ipv4(6379).await.unwrap();
+
+        let url = format!("redis://{host}:{host_port}");
+        let client = Client::open(url.as_ref()).unwrap();
+
+        let conn = connection_manager(
+            client,
+            Some(Duration::from_millis(100)),
+            Some(Duration::from_millis(100)),
+            Some(0),
+        )
+        .await
+        .unwrap();
+        let manager = RedisLockManager::new(conn);
+
+        (container, manager)
+    }
+
+    /// Both positive and negative tests are crammed in here so we save time on container creation
+    #[tokio::test]
+    async fn test_lock() {
+        let (container, manager) = create_redis_lock_manager().await;
+
+        let first = manager.lock("wallet1").await;
+        assert!(first, "Should be able to acquire lock");
+
+        let different = manager.lock("wallet2").await;
+        assert!(different, "Should be able to acquire unrelated lock");
+
+        let second = manager.lock("wallet1").await;
+        assert!(!second, "Should fail because already locked");
+
+        manager.unlock("wallet1").await;
+
+        let different_f = manager.lock("wallet2").await;
+        assert!(!different_f, "We should only release one lock");
+
+        let third = manager.lock("wallet1").await;
+        assert!(third, "Should be able to reacquire lock");
+
+        container.stop_with_timeout(Some(1)).await.unwrap();
+
+        let locked = manager.lock("test_key").await;
+        assert!(!locked, "Lock should fail when Redis is not reachable");
+
+        // We shouldn't fail when unlocking
+        manager.unlock("test_key").await;
+    }
+}