--- conflicted
+++ resolved
@@ -71,17 +71,11 @@
             tracer.start_with_context("ton_ingestor.parser.parse_trace", &Context::current());
 
         let mut events: Vec<Event> = Vec::new();
-<<<<<<< HEAD
-        let mut parsers: Vec<Box<dyn Parser>> = Vec::new();
-        let mut call_contract: Vec<Box<dyn Parser>> = Vec::new();
-        let mut its: Vec<Box<dyn Parser>> = Vec::new(); // ITS events that need mapping to call contract
-        let mut gas_credit_map: HashMap<MessageMatchingKey, Box<dyn Parser>> = HashMap::new();
-=======
         let mut parsers: Vec<Box<dyn Parser + Send + Sync>> = Vec::new();
         let mut call_contract: Vec<Box<dyn Parser + Send + Sync>> = Vec::new();
+        let mut its: Vec<Box<dyn Parser + Send + Sync>> = Vec::new(); // ITS events that need mapping to call contract
         let mut gas_credit_map: HashMap<MessageMatchingKey, Box<dyn Parser + Send + Sync>> =
             HashMap::new();
->>>>>>> c7cebbdb
 
         let (total_gas_used, refund_gas_used) = self.gas_used(&trace)?;
 
@@ -105,9 +99,6 @@
             its.len()
         );
 
-<<<<<<< HEAD
-        if (parsers.len() + call_contract.len() + gas_credit_map.len() + its.len()) == 0 {
-=======
         span.set_attributes(vec![
             KeyValue::new("chain_trace_id", trace_id.clone()),
             KeyValue::new("parsers", parsers.len() as i64),
@@ -117,8 +108,7 @@
             KeyValue::new("refund_gas_used", refund_gas_used as i64),
         ]);
 
-        if (parsers.len() + call_contract.len() + gas_credit_map.len()) == 0 {
->>>>>>> c7cebbdb
+        if (parsers.len() + call_contract.len() + gas_credit_map.len() + its.len()) == 0 {
             warn!("Trace did not produce any parsers: trace_id={}", trace_id);
         }
 
@@ -236,16 +226,10 @@
     async fn create_parsers(
         &self,
         trace: Trace,
-<<<<<<< HEAD
-        parsers: &mut Vec<Box<dyn Parser>>,
-        call_contract: &mut Vec<Box<dyn Parser>>,
-        gas_credit_map: &mut HashMap<MessageMatchingKey, Box<dyn Parser>>,
-        its: &mut Vec<Box<dyn Parser>>,
-=======
         parsers: &mut Vec<Box<dyn Parser + Send + Sync>>,
         call_contract: &mut Vec<Box<dyn Parser + Send + Sync>>,
         gas_credit_map: &mut HashMap<MessageMatchingKey, Box<dyn Parser + Send + Sync>>,
->>>>>>> c7cebbdb
+        its: &mut Vec<Box<dyn Parser + Send + Sync>>,
         chain_name: String,
     ) -> Result<u64, TransactionParsingError> {
         let mut message_approved_count = 0u64;
