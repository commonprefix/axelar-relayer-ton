--- conflicted
+++ resolved
@@ -51,16 +51,12 @@
     async fn parse_trace(&self, trace: Trace) -> Result<Vec<Event>, TransactionParsingError>;
 }
 
-<<<<<<< HEAD
 #[async_trait]
 impl<PV> TraceParserTrait for TraceParser<PV>
 where
     PV: PriceViewTrait + ThreadSafe,
 {
-=======
-impl<PV: PriceViewTrait> TraceParserTrait for TraceParser<PV> {
     #[tracing::instrument(skip(self))]
->>>>>>> 9a429470
     async fn parse_trace(&self, trace: Trace) -> Result<Vec<Event>, TransactionParsingError> {
         let trace_id = trace.trace_id.clone();
 
